--- conflicted
+++ resolved
@@ -89,17 +89,10 @@
         exhausted = True
       except Exception as e:  # pylint: disable=broad-exception-caught
         if 'generator already executing' != str(e):
-<<<<<<< HEAD
-          logging.warning('Chainables: Got error during prefetch: %s', e)
-          self._error_cnt += 1
-          if self._error_cnt > 6:
-            logging.warning('Chainables: Too many errors, stop prefetching.')
-=======
           logging.exception('Chainables: Got error during prefetch.')
           self._error_cnt += 1
           if self._error_cnt > 3:
             logging.exception('Chainables: Too many errors, stop prefetching.')
->>>>>>> bb0dba23
             break
 
         time.sleep(1)
